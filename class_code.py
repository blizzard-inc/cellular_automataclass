--- conflicted
+++ resolved
@@ -372,11 +372,8 @@
             raise ValueError('the number of dimensions of the adress don\'t match up with that of the board')
         if any([type(coordinate)!=int for coordinate in index]):
             raise TypeError('the value of the cells must all be of type integer')
-<<<<<<< HEAD
         if len(reladresses[0]) != self.cells.ndim:
-=======
-        if len(reladresses) != self.cells.ndim:
->>>>>>> 0a51cdda
+
             raise TypeError('the number of dimensions of the neighbours adresses don\'t match up with that of the board')
         neighbours = []
         for reladress in reladresses:
